--- conflicted
+++ resolved
@@ -470,14 +470,10 @@
 
 
 @router.get("/all")
-<<<<<<< HEAD
-async def get_all_content(db: Session = Depends(get_db), current_user: User = Depends(get_current_user)):
-=======
 async def get_all_content(
     db: Session = Depends(get_db),
     current_user: User = Depends(require_admin),
 ):
->>>>>>> 51defa8c
     try:
         # Проверяем, что пользователь является админом
         if not is_admin(current_user):
